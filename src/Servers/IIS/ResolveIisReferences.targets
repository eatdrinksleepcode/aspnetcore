--- conflicted
+++ resolved
@@ -79,10 +79,7 @@
       <!-- Prepend LinkBase to output path. -->
       <NativeContent>
         <Link>%(LinkBase)%(FileName)%(Extension)</Link>
-<<<<<<< HEAD
-=======
         <!-- Don't put this content in a nuget package. -->
->>>>>>> 91831454
         <Pack>false</Pack>
       </NativeContent>
     </ItemGroup>
