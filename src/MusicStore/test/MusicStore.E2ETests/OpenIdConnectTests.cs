--- conflicted
+++ resolved
@@ -15,28 +15,11 @@
     {
         public static TestMatrix TestVariants
             => TestMatrix.ForServers(ServerType.IISExpress, ServerType.Kestrel)
-                .WithTfms(Tfm.NetCoreApp22, Tfm.NetCoreApp21, Tfm.NetCoreApp20, Tfm.Net461);
+                .WithTfms(Tfm.NetCoreApp22,Tfm.Net461);
 
-<<<<<<< HEAD
         [ConditionalTheory]
         [MemberData(nameof(TestVariants))]
         public async Task OpenIdConnectTestSuite(TestVariant variant)
-=======
-        [Fact]
-        public Task OpenIdConnect_Kestrel_CoreCLR_Standalone()
-        {
-            return OpenIdConnectTestSuite(ServerType.Kestrel, RuntimeFlavor.CoreClr, ApplicationType.Standalone);
-        }
-
-        [ConditionalFact]
-        [OSSkipCondition(OperatingSystems.Linux | OperatingSystems.MacOSX)]
-        public Task OpenIdConnect_Kestrel_CLR()
-        {
-            return OpenIdConnectTestSuite(ServerType.Kestrel, RuntimeFlavor.Clr, ApplicationType.Portable);
-        }
-        private async Task OpenIdConnectTestSuite(ServerType serverType, RuntimeFlavor runtimeFlavor, ApplicationType applicationType)
-
->>>>>>> 5d16f979
         {
             var testName = $"OpenIdConnectTestSuite_{variant}";
             using (StartLog(out var loggerFactory, testName))
