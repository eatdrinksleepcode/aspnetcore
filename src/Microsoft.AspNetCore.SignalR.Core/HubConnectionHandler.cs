// Copyright (c) .NET Foundation. All rights reserved.
// Licensed under the Apache License, Version 2.0. See License.txt in the project root for license information.

using System;
using System.Collections.Generic;
using System.IO;
using System.Linq;
using System.Threading.Tasks;
using Microsoft.AspNetCore.Connections;
using Microsoft.AspNetCore.SignalR.Internal;
using Microsoft.AspNetCore.SignalR.Protocol;
using Microsoft.Extensions.Logging;
using Microsoft.Extensions.Options;

namespace Microsoft.AspNetCore.SignalR
{
    /// <summary>
    /// Handles incoming connections and implements the SignalR Hub Protocol.
    /// </summary>
    public class HubConnectionHandler<THub> : ConnectionHandler where THub : Hub
    {
        private readonly HubLifetimeManager<THub> _lifetimeManager;
        private readonly ILoggerFactory _loggerFactory;
        private readonly ILogger<HubConnectionHandler<THub>> _logger;
        private readonly IHubProtocolResolver _protocolResolver;
        private readonly HubOptions<THub> _hubOptions;
        private readonly HubOptions _globalHubOptions;
        private readonly IUserIdProvider _userIdProvider;
        private readonly HubDispatcher<THub> _dispatcher;
        private readonly bool _enableDetailedErrors;

        /// <summary>
        /// Initializes a new instance of the <see cref="HubConnectionHandler{THub}"/> class.
        /// </summary>
        /// <param name="lifetimeManager">The hub lifetime manager.</param>
        /// <param name="protocolResolver">The protocol resolver used to resolve the protocols between client and server.</param>
        /// <param name="globalHubOptions">The global options used to initialize hubs.</param>
        /// <param name="hubOptions">Hub specific options used to initialize hubs. These options override the global options.</param>
        /// <param name="loggerFactory">The logger factory.</param>
        /// <param name="userIdProvider">The user ID provider used to get the user ID from a hub connection.</param>
        /// <param name="dispatcher">The hub dispatcher used to dispatch incoming messages to hubs.</param>
        /// <remarks>This class is typically created via dependency injection.</remarks>
        public HubConnectionHandler(HubLifetimeManager<THub> lifetimeManager,
                                    IHubProtocolResolver protocolResolver,
                                    IOptions<HubOptions> globalHubOptions,
                                    IOptions<HubOptions<THub>> hubOptions,
                                    ILoggerFactory loggerFactory,
                                    IUserIdProvider userIdProvider,
                                    HubDispatcher<THub> dispatcher)
        {
            _protocolResolver = protocolResolver;
            _lifetimeManager = lifetimeManager;
            _loggerFactory = loggerFactory;
            _hubOptions = hubOptions.Value;
            _globalHubOptions = globalHubOptions.Value;
            _logger = loggerFactory.CreateLogger<HubConnectionHandler<THub>>();
            _userIdProvider = userIdProvider;
            _dispatcher = dispatcher;

            _enableDetailedErrors = _hubOptions.EnableDetailedErrors ?? _globalHubOptions.EnableDetailedErrors ?? false;
        }

        /// <inheritdoc />
        public override async Task OnConnectedAsync(ConnectionContext connection)
        {
            // We check to see if HubOptions<THub> are set because those take precedence over global hub options.
            // Then set the keepAlive and handshakeTimeout values to the defaults in HubOptionsSetup incase they were explicitly set to null.
            var keepAlive = _hubOptions.KeepAliveInterval ?? _globalHubOptions.KeepAliveInterval ?? HubOptionsSetup.DefaultKeepAliveInterval;
            var handshakeTimeout = _hubOptions.HandshakeTimeout ?? _globalHubOptions.HandshakeTimeout ?? HubOptionsSetup.DefaultHandshakeTimeout;
            var supportedProtocols = _hubOptions.SupportedProtocols ?? _globalHubOptions.SupportedProtocols;

            if (supportedProtocols != null && supportedProtocols.Count == 0)
            {
                throw new InvalidOperationException("There are no supported protocols");
            }

            Log.ConnectedStarting(_logger);

            var connectionContext = new HubConnectionContext(connection, keepAlive, _loggerFactory);

            var resolvedSupportedProtocols = (supportedProtocols as IReadOnlyList<string>) ?? supportedProtocols.ToList();
            if (!await connectionContext.HandshakeAsync(handshakeTimeout, resolvedSupportedProtocols, _protocolResolver, _userIdProvider, _enableDetailedErrors))
            {
                return;
            }

            try
            {
                await _lifetimeManager.OnConnectedAsync(connectionContext);
                await RunHubAsync(connectionContext);
            }
            finally
            {
                Log.ConnectedEnding(_logger);
                await _lifetimeManager.OnDisconnectedAsync(connectionContext);
            }
        }

        private async Task RunHubAsync(HubConnectionContext connection)
        {
            try
            {
                await _dispatcher.OnConnectedAsync(connection);
            }
            catch (Exception ex)
            {
                Log.ErrorDispatchingHubEvent(_logger, "OnConnectedAsync", ex);

                await SendCloseAsync(connection, ex);

                // return instead of throw to let close message send successfully
                return;
            }

            try
            {
                await DispatchMessagesAsync(connection);
            }
            catch (OperationCanceledException)
            {
                // Don't treat OperationCanceledException as an error, it's basically a "control flow"
                // exception to stop things from running
            }
            catch (Exception ex)
            {
                Log.ErrorProcessingRequest(_logger, ex);

                await HubOnDisconnectedAsync(connection, ex);

                // return instead of throw to let close message send successfully
                return;
            }

            await HubOnDisconnectedAsync(connection, null);
        }

        private async Task HubOnDisconnectedAsync(HubConnectionContext connection, Exception exception)
        {
            // send close message before aborting the connection
            await SendCloseAsync(connection, exception);

            // We wait on abort to complete, this is so that we can guarantee that all callbacks have fired
            // before OnDisconnectedAsync

            // Ensure the connection is aborted before firing disconnect
            await connection.AbortAsync();

            try
            {
                await _dispatcher.OnDisconnectedAsync(connection, exception);
            }
            catch (Exception ex)
            {
                Log.ErrorDispatchingHubEvent(_logger, "OnDisconnectedAsync", ex);
                throw;
            }
        }

        private async Task SendCloseAsync(HubConnectionContext connection, Exception exception)
        {
            var closeMessage = CloseMessage.Empty;

            if (exception != null)
            {
                var errorMessage = ErrorMessageHelper.BuildErrorMessage("Connection closed with an error.", exception, _enableDetailedErrors);
                closeMessage = new CloseMessage(errorMessage);
            }

            try
            {
                await connection.WriteAsync(closeMessage);
            }
            catch (Exception ex)
            {
                Log.ErrorSendingClose(_logger, ex);
            }
        }

        private async Task DispatchMessagesAsync(HubConnectionContext connection)
        {
            var input = connection.Input;
            var protocol = connection.Protocol;
            while (true)
            {
                var result = await input.ReadAsync();
                var buffer = result.Buffer;

                try
                {
                    if (result.IsCanceled)
                    {
                        break;
                    }

                    if (!buffer.IsEmpty)
                    {
<<<<<<< HEAD
                        while (protocol.TryParseMessage(ref buffer, _dispatcher, out var message))
                        {
                            await _dispatcher.DispatchMessageAsync(connection, message);
=======
                        if (!buffer.IsEmpty)
                        {
                            while (protocol.TryParseMessage(ref buffer, _dispatcher, out var message))
                            {
                                // Messages are dispatched sequentially and will block other messages from being processed until they complete.
                                // Streaming methods will run sequentially until they start streaming, then they will fire-and-forget allowing other messages to run.
                                await _dispatcher.DispatchMessageAsync(connection, message);
                            }
                        }

                        if (result.IsCompleted)
                        {
                            if (!buffer.IsEmpty)
                            {
                                throw new InvalidDataException("Connection terminated while reading a message.");
                            }
                            break;
>>>>>>> 4b1fb58a
                        }
                    }
                    else if (result.IsCompleted)
                    {
                        break;
                    }
                }
                finally
                {
                    // The buffer was sliced up to where it was consumed, so we can just advance to the start.
                    // We mark examined as buffer.End so that if we didn't receive a full frame, we'll wait for more data
                    // before yielding the read again.
                    input.AdvanceTo(buffer.Start, buffer.End);
                }
            }
        }

        private static class Log
        {
            private static readonly Action<ILogger, string, Exception> _errorDispatchingHubEvent =
                LoggerMessage.Define<string>(LogLevel.Error, new EventId(1, "ErrorDispatchingHubEvent"), "Error when dispatching '{HubMethod}' on hub.");

            private static readonly Action<ILogger, Exception> _errorProcessingRequest =
                LoggerMessage.Define(LogLevel.Error, new EventId(2, "ErrorProcessingRequest"), "Error when processing requests.");

            private static readonly Action<ILogger, Exception> _abortFailed =
                LoggerMessage.Define(LogLevel.Trace, new EventId(3, "AbortFailed"), "Abort callback failed.");

            private static readonly Action<ILogger, Exception> _errorSendingClose =
                LoggerMessage.Define(LogLevel.Debug, new EventId(4, "ErrorSendingClose"), "Error when sending Close message.");

            private static readonly Action<ILogger, Exception> _connectedStarting =
                LoggerMessage.Define(LogLevel.Debug, new EventId(5, "ConnectedStarting"), "OnConnectedAsync started.");

            private static readonly Action<ILogger, Exception> _connectedEnding =
                LoggerMessage.Define(LogLevel.Debug, new EventId(6, "ConnectedEnding"), "OnConnectedAsync ending.");

            public static void ErrorDispatchingHubEvent(ILogger logger, string hubMethod, Exception exception)
            {
                _errorDispatchingHubEvent(logger, hubMethod, exception);
            }

            public static void ErrorProcessingRequest(ILogger logger, Exception exception)
            {
                _errorProcessingRequest(logger, exception);
            }

            public static void AbortFailed(ILogger logger, Exception exception)
            {
                _abortFailed(logger, exception);
            }

            public static void ErrorSendingClose(ILogger logger, Exception exception)
            {
                _errorSendingClose(logger, exception);
            }

            public static void ConnectedStarting(ILogger logger)
            {
                _connectedStarting(logger, null);
            }

            public static void ConnectedEnding(ILogger logger)
            {
                _connectedEnding(logger, null);
            }
        }
    }
}<|MERGE_RESOLUTION|>--- conflicted
+++ resolved
@@ -194,33 +194,18 @@
 
                     if (!buffer.IsEmpty)
                     {
-<<<<<<< HEAD
                         while (protocol.TryParseMessage(ref buffer, _dispatcher, out var message))
                         {
                             await _dispatcher.DispatchMessageAsync(connection, message);
-=======
+                        }
+                    }
+
+                    if (result.IsCompleted)
+                    {
                         if (!buffer.IsEmpty)
                         {
-                            while (protocol.TryParseMessage(ref buffer, _dispatcher, out var message))
-                            {
-                                // Messages are dispatched sequentially and will block other messages from being processed until they complete.
-                                // Streaming methods will run sequentially until they start streaming, then they will fire-and-forget allowing other messages to run.
-                                await _dispatcher.DispatchMessageAsync(connection, message);
-                            }
+                            throw new InvalidDataException("Connection terminated while reading a message.");
                         }
-
-                        if (result.IsCompleted)
-                        {
-                            if (!buffer.IsEmpty)
-                            {
-                                throw new InvalidDataException("Connection terminated while reading a message.");
-                            }
-                            break;
->>>>>>> 4b1fb58a
-                        }
-                    }
-                    else if (result.IsCompleted)
-                    {
                         break;
                     }
                 }
