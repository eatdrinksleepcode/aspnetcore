﻿// Copyright (c) .NET Foundation. All rights reserved.
// Licensed under the Apache License, Version 2.0. See License.txt in the project root for license information.

using System;
using System.Collections.Generic;
using System.IO;
using System.Linq;
using System.Reflection;
using System.Text;
using System.Threading;
using System.Threading.Tasks;
using Moq;

namespace Microsoft.AspNetCore.Razor.Design.IntegrationTests
{
    public abstract class MSBuildIntegrationTestBase
    {
        internal static readonly string LocalNugetPackagesCacheTempPath =
            Path.Combine(Path.GetTempPath(), Guid.NewGuid().ToString()) + Path.DirectorySeparatorChar;

        private static readonly AsyncLocal<ProjectDirectory> _project = new AsyncLocal<ProjectDirectory>();
        private static readonly AsyncLocal<string> _projectTfm = new AsyncLocal<string>();

        protected MSBuildIntegrationTestBase(BuildServerTestFixtureBase buildServer)
        {
            BuildServer = buildServer;
        }

#if DEBUG
        protected string Configuration => "Debug";
#elif RELEASE
        protected string Configuration => "Release";
#else
#error Configuration not supported
#endif

        protected string IntermediateOutputPath => Path.Combine("obj", Configuration, TargetFramework);

        protected string OutputPath => Path.Combine("bin", Configuration, TargetFramework);

        protected string PublishOutputPath => Path.Combine(OutputPath, "publish");

        // Used by the test framework to set the project that we're working with
        internal static ProjectDirectory Project
        {
            get { return _project.Value; }
            set { _project.Value = value; }
        }

        // Whether to use a local cache or not to prevent polluting the global cache
        // with test packages.
        public bool UseLocalPackageCache { get; set; }

        protected string RazorIntermediateOutputPath => Path.Combine(IntermediateOutputPath, "Razor");

        protected string RazorComponentIntermediateOutputPath => Path.Combine(IntermediateOutputPath, "RazorDeclaration");

        internal static string TargetFramework
        {
            get => _projectTfm.Value;
            set => _projectTfm.Value = value;
        }

        protected BuildServerTestFixtureBase BuildServer { get; set; }

        internal Task<MSBuildResult> DotnetMSBuild(
            string target,
            string args = null,
            bool suppressTimeout = false,
            bool suppressBuildServer = false,
            string buildServerPipeName = null,
            MSBuildProcessKind msBuildProcessKind = MSBuildProcessKind.Dotnet)
        {
            var timeout = suppressTimeout ? (TimeSpan?)Timeout.InfiniteTimeSpan : null;

            // Additional restore sources for packages used in testing
            var additionalRestoreSources = string.Join(
                ',',
                typeof(PackageTestProjectsFixture).Assembly.GetCustomAttributes<AssemblyMetadataAttribute>()
                    .Where(a => a.Key == "Testing.AdditionalRestoreSources")
                    .Select(a => a.Value)
                    .ToArray());

            var buildArgumentList = new List<string>
            {
                // Disable node-reuse. We don't want msbuild processes to stick around
                // once the test is completed.
                "/nr:false",

                // Always generate a bin log for debugging purposes
                "/bl",

                // Let the test app know it is running as part of a test.
                "/p:RunningAsTest=true",

<<<<<<< HEAD
                $"/p:MicrosoftNETCoreApp50PackageVersion={BuildVariables.MicrosoftNETCoreApp50PackageVersion}",
=======
                $"/p:MicrosoftNETCoreApp31PackageVersion={BuildVariables.MicrosoftNETCoreApp31PackageVersion}",
>>>>>>> a2081d58
                $"/p:MicrosoftNetCompilersToolsetPackageVersion={BuildVariables.MicrosoftNetCompilersToolsetPackageVersion}",

                // Additional restore sources for projects that require built packages
                $"/p:RuntimeAdditionalRestoreSources={additionalRestoreSources}",
            };

            if (UseLocalPackageCache)
            {
                if (!Directory.Exists(LocalNugetPackagesCacheTempPath))
                {
                    // The local cache folder needs to exist so that nuget
                    Directory.CreateDirectory(LocalNugetPackagesCacheTempPath);
                }
            }

            if (!suppressBuildServer)
            {
                buildArgumentList.Add($@"/p:_RazorBuildServerPipeName=""{buildServerPipeName ?? BuildServer.PipeName}""");
            }

            if (!string.IsNullOrEmpty(target))
            {
                buildArgumentList.Add($"/t:{target}");
            }
            else
            {
                buildArgumentList.Add($"/t:Build");
            }

            buildArgumentList.Add($"/p:Configuration={Configuration} {args}");
            var buildArguments = string.Join(" ", buildArgumentList);

            return MSBuildProcessManager.RunProcessAsync(
                Project,
                buildArguments,
                timeout,
                msBuildProcessKind,
                UseLocalPackageCache ? LocalNugetPackagesCacheTempPath : null);
        }

        internal void AddProjectFileContent(string content)
        {
            if (content == null)
            {
                throw new ArgumentNullException(nameof(content));
            }

            var existing = File.ReadAllText(Project.ProjectFilePath);
            var updated = existing.Replace("<!-- Test Placeholder -->", content);
            File.WriteAllText(Project.ProjectFilePath, updated);
        }

        internal void ReplaceContent(string content, params string[] paths)
        {
            if (content == null)
            {
                throw new ArgumentNullException(nameof(content));
            }

            if (paths == null)
            {
                throw new ArgumentNullException(nameof(paths));
            }

            var filePath = Path.Combine(Project.DirectoryPath, Path.Combine(paths));
            if (!File.Exists(filePath))
            {
                throw new InvalidOperationException($"File {filePath} could not be found.");
            }

            File.WriteAllText(filePath, content, Encoding.UTF8);
            // Timestamps on xplat are precise only to a second. Update it's last write time by at least 1 second
            // so we can ensure that MSBuild recognizes the file change. See https://github.com/dotnet/corefx/issues/26024
            File.SetLastWriteTimeUtc(filePath, File.GetLastWriteTimeUtc(filePath).AddSeconds(1));
        }

        /// <summary>
        /// Locks all files, discovered at the time of method invocation, under the
        /// specified <paramref name="directory" /> from reads or writes.
        /// </summary>
        public IDisposable LockDirectory(string directory)
        {
            directory = Path.Combine(Project.DirectoryPath, directory);
            var disposables = new List<IDisposable>();
            foreach (var file in Directory.EnumerateFiles(directory, "*", SearchOption.AllDirectories))
            {
                disposables.Add(LockFile(file));
            }

            var disposable = new Mock<IDisposable>();
            disposable.Setup(d => d.Dispose())
                .Callback(() => disposables.ForEach(d => d.Dispose()));

            return disposable.Object;
        }

        public IDisposable LockFile(string path)
        {
            path = Path.Combine(Project.DirectoryPath, path);
            return File.Open(path, FileMode.Open, FileAccess.Read, FileShare.None);
        }

        public FileThumbPrint GetThumbPrint(string path)
        {
            path = Path.Combine(Project.DirectoryPath, path);
            return FileThumbPrint.Create(path);
        }
    }
}<|MERGE_RESOLUTION|>--- conflicted
+++ resolved
@@ -93,11 +93,7 @@
                 // Let the test app know it is running as part of a test.
                 "/p:RunningAsTest=true",
 
-<<<<<<< HEAD
                 $"/p:MicrosoftNETCoreApp50PackageVersion={BuildVariables.MicrosoftNETCoreApp50PackageVersion}",
-=======
-                $"/p:MicrosoftNETCoreApp31PackageVersion={BuildVariables.MicrosoftNETCoreApp31PackageVersion}",
->>>>>>> a2081d58
                 $"/p:MicrosoftNetCompilersToolsetPackageVersion={BuildVariables.MicrosoftNetCompilersToolsetPackageVersion}",
 
                 // Additional restore sources for projects that require built packages
