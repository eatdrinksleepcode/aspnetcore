#
# See https://docs.microsoft.com/en-us/vsts/pipelines/yaml-schema for details on this file.
#

# Configure which branches trigger builds
trigger:
  batch: true
  branches:
    include:
    - blazor-wasm
    - master
    - release/*

# Run PR validation on all branches
pr:
  autoCancel: true
  branches:
    include:
    - '*'

variables:
- name: DOTNET_SKIP_FIRST_TIME_EXPERIENCE
  value: true
- name: _TeamName
  value:  AspNetCore
- name: _DotNetPublishToBlobFeed
  value: true
- name: _PublishUsingPipelines
  value: true
- name: _DotNetArtifactsCategory
  value: .NETCORE
- name: _DotNetValidationArtifactsCategory
  value: .NETCORE
- ${{ if ne(variables['System.TeamProject'], 'internal') }}:
  - name: _BuildArgs
    value: ''
  - name: _PublishArgs
    value: ''
  - name: _SignType
    value: ''
  - name: _InternalRuntimeDownloadArgs
    value: ''
  - name: _InternalRuntimeDownloadCodeSignArgs
    value: ''
- ${{ if eq(variables['System.TeamProject'], 'internal') }}:
  - group: DotNet-MSRC-Storage
  - name: _InternalRuntimeDownloadArgs
    value: -DotNetRuntimeSourceFeed https://dotnetclimsrc.blob.core.windows.net/dotnet -DotNetRuntimeSourceFeedKey $(dotnetclimsrc-read-sas-token-base64) /p:DotNetAssetRootAccessTokenSuffix='$(dotnetclimsrc-read-sas-token-base64)'
  # The code signing doesn't use the aspnet build scripts, so the msbuild parameers have
  # to be passed directly. This is awkward, since we pass the same info above, but we have
  # to have it in two different forms
  - name: _InternalRuntimeDownloadCodeSignArgs
    value: /p:DotNetRuntimeSourceFeed=https://dotnetclimsrc.blob.core.windows.net/dotnet /p:DotNetRuntimeSourceFeedKey=$(dotnetclimsrc-read-sas-token-base64)
- ${{ if eq(variables['System.TeamProject'], 'internal') }}:
  - ${{ if ne(variables['Build.Reason'], 'PullRequest') }}:
    # DotNet-Blob-Feed provides: dotnetfeed-storage-access-key-1
    # Publish-Build-Assets provides: MaestroAccessToken, BotAccount-dotnet-maestro-bot-PAT
    - group: DotNet-Blob-Feed
    - group: Publish-Build-Assets

    - name: _BuildArgs
      value: /p:TeamName=$(_TeamName)
             /p:OfficialBuildId=$(Build.BuildNumber)
    - name: _SignType
      value: real

    # The following extra properties are not set when testing. Use with final build.[cmd,sh] of asset-producing jobs.
    - name: _PublishArgs
      value: /p:Publish=true
             /p:DotNetPublishBlobFeedKey=$(dotnetfeed-storage-access-key-1)
             /p:DotNetPublishBlobFeedUrl=https://dotnetfeed.blob.core.windows.net/dotnet-core/index.json
             /p:DotNetPublishToBlobFeed=$(_DotNetPublishToBlobFeed)
             /p:DotNetPublishUsingPipelines=$(_PublishUsingPipelines)
             /p:DotNetArtifactsCategory=$(_DotNetArtifactsCategory)
  - ${{ if eq(variables['Build.Reason'], 'PullRequest') }}:
    - name: _BuildArgs
      value: ''
    - name: _SignType
      value: test
    - name: _PublishArgs
      value: ''
  # used for post-build phases, internal builds only
  - ${{ if and(ne(variables['System.TeamProject'], 'public'), notin(variables['Build.Reason'], 'PullRequest')) }}:
    - group: DotNet-AspNet-SDLValidation-Params

stages:
- stage: build
  displayName: Build
  jobs:
  # Code check
  - template: jobs/default-build.yml
    parameters:
      jobName: Code_check
      jobDisplayName: Code check
      agentOs: Windows
      steps:
      - ${{ if ne(variables['System.TeamProject'], 'public') }}:
        - task: PowerShell@2
          displayName: Setup Private Feeds Credentials
          inputs:
            filePath: $(Build.SourcesDirectory)/eng/common/SetupNugetSources.ps1
            arguments: -ConfigFile $(Build.SourcesDirectory)/NuGet.config -Password $Env:Token
          env:
            Token: $(dn-bot-dnceng-artifact-feeds-rw)
      - powershell: ./eng/scripts/CodeCheck.ps1 -ci $(_InternalRuntimeDownloadArgs)
        displayName: Run eng/scripts/CodeCheck.ps1
      artifacts:
      - name: Code_Check_Logs
        path: artifacts/log/
        publishOnError: true
        includeForks: true

  # Build Windows (x64/x86)
  - template: jobs/default-build.yml
    parameters:
      codeSign: true
      jobName: Windows_build
      jobDisplayName: "Build: Windows x64/x86"
      agentOs: Windows
      steps:
      - script: "echo ##vso[build.addbuildtag]daily-build"
        condition: and(ne(variables['Build.Reason'], 'PullRequest'), notin(variables['DotNetFinalVersionKind'], 'release', 'prerelease'))
        displayName: 'Set CI tags'
      - script: "echo ##vso[build.addbuildtag]release-candidate"
        condition: and(ne(variables['Build.Reason'], 'PullRequest'), in(variables['DotNetFinalVersionKind'], 'release', 'prerelease'))
        displayName: 'Set CI tags'

      # !!! NOTE !!! Some of these steps have disabled code signing.
      # This is intentional to workaround https://github.com/dotnet/arcade/issues/1957 which always re-submits for code-signing, even
      # if they have already been signed. This results in slower builds due to re-submitting the same .nupkg many times for signing.
      # The sign settings have been configured to
      - ${{ if ne(variables['System.TeamProject'], 'public') }}:
        - task: PowerShell@2
          displayName: Setup Private Feeds Credentials
          inputs:
            filePath: $(Build.SourcesDirectory)/eng/common/SetupNugetSources.ps1
            arguments: -ConfigFile $(Build.SourcesDirectory)/NuGet.config -Password $Env:Token
          env:
            Token: $(dn-bot-dnceng-artifact-feeds-rw)

      - script: ./build.cmd
                -ci
                -arch x64
                -pack
                -all
                -buildNative
                /bl:artifacts/log/build.x64.binlog
                $(_BuildArgs)
                $(_InternalRuntimeDownloadArgs)
        displayName: Build x64

      # Build the x86 shared framework
      # TODO: make it possible to build for one Windows architecture at a time
      # This is going to actually build x86 native assets. See https://github.com/dotnet/aspnetcore/issues/7196
      - script: ./build.cmd
                -ci
                -arch x86
                -pack
                -all
                -buildNative
                -noBuildJava
                /p:OnlyPackPlatformSpecificPackages=true
                /bl:artifacts/log/build.x86.binlog
                $(_BuildArgs)
                $(_InternalRuntimeDownloadArgs)
        displayName: Build x86

      # This is in a separate build step with -forceCoreMsbuild to workaround MAX_PATH limitations - https://github.com/Microsoft/msbuild/issues/53
      - script: .\src\SiteExtensions\build.cmd
                -ci
                -pack
                -noBuildDeps
                $(_BuildArgs)
<<<<<<< HEAD
        condition: ne(variables['Build.Reason'], 'PullRequest')
=======
                $(_InternalRuntimeDownloadArgs)
>>>>>>> 7fc314f7
        displayName: Build SiteExtension

      # This runs code-signing on all packages, zips, and jar files as defined in build/CodeSign.targets. If https://github.com/dotnet/arcade/issues/1957 is resolved,
      # consider running code-signing inline with the other previous steps.
      # Sign check is disabled because it is run in a separate step below, after installers are built.
      - script: ./build.cmd
                -ci
                -noBuild
                -noRestore
                -sign
                /bl:artifacts/log/build.codesign.binlog
                /p:DotNetSignType=$(_SignType)
                $(_BuildArgs)
        displayName: Code sign packages

      # Windows installers bundle both x86 and x64 assets
      - script: ./build.cmd
                -ci
                -sign
                -buildInstallers
                /bl:artifacts/log/installers.msbuild.binlog
                /p:DotNetSignType=$(_SignType)
                /p:AssetManifestFileName=aspnetcore-win-x64-x86.xml
                $(_BuildArgs)
                $(_PublishArgs)
                $(_InternalRuntimeDownloadArgs)
                /p:PublishInstallerBaseVersion=true
        displayName: Build Installers

      # A few files must also go to the VS package feed.
      - ${{ if and(ne(variables['System.TeamProject'], 'public'), notin(variables['Build.Reason'], 'PullRequest')) }}:
        - task: NuGetCommand@2
          displayName: Push Visual Studio packages
          inputs:
            command: push
            packagesToPush: 'artifacts/packages/**/VS.Redist.Common.AspNetCore.*.nupkg'
            nuGetFeedType: external
            publishFeedCredentials: 'DevDiv - VS package feed'

      artifacts:
      - name: Windows_Logs
        path: artifacts/log/
        publishOnError: true
        includeForks: true
      - name: Windows_Packages
        path: artifacts/packages/

  # Build Windows ARM
  - template: jobs/default-build.yml
    parameters:
      codeSign: true
      jobName: Windows_arm_build
      jobDisplayName: "Build: Windows ARM"
      agentOs: Windows
      buildArgs:
        -arch arm
        -sign
        -pack
        -noBuildNodeJS
        -noBuildJava
        /bl:artifacts/log/build.win-arm.binlog
        /p:DotNetSignType=$(_SignType)
        /p:OnlyPackPlatformSpecificPackages=true
        /p:AssetManifestFileName=aspnetcore-win-arm.xml
        $(_BuildArgs)
        $(_PublishArgs)
        $(_InternalRuntimeDownloadArgs)
      installNodeJs: false
      installJdk: false
      artifacts:
      - name: Windows_arm_Logs
        path: artifacts/log/
        publishOnError: true
        includeForks: true
      - name: Windows_arm_Packages
        path: artifacts/packages/

  # Build MacOS
  - template: jobs/default-build.yml
    parameters:
      jobName: MacOs_x64_build
      jobDisplayName: "Build: macOS"
      agentOs: macOs
      buildArgs:
        --pack
        --all
        --no-build-nodejs
        --no-build-java
        -p:OnlyPackPlatformSpecificPackages=true
        -bl:artifacts/log/build.macos.binlog
        -p:AssetManifestFileName=aspnetcore-MacOS_x64.xml
        $(_BuildArgs)
        $(_PublishArgs)
        $(_InternalRuntimeDownloadArgs)
      installNodeJs: false
      installJdk: false
      artifacts:
      - name: MacOS_x64_Logs
        path: artifacts/log/
        publishOnError: true
        includeForks: true
      - name: MacOS_x64_Packages
        path: artifacts/packages/
  - template: jobs/codesign-xplat.yml
    parameters:
      inputName: MacOS_x64

  # Build Linux x64
  - template: jobs/default-build.yml
    parameters:
      jobName: Linux_x64_build
      jobDisplayName: "Build: Linux x64"
      agentOs: Linux
      steps:
      - ${{ if ne(variables['System.TeamProject'], 'public') }}:
        - task: Bash@3
          displayName: Setup Private Feeds Credentials
          inputs:
            filePath: $(Build.SourcesDirectory)/eng/common/SetupNugetSources.sh
            arguments: $(Build.SourcesDirectory)/NuGet.config $Token
          env:
            Token: $(dn-bot-dnceng-artifact-feeds-rw)
      - script: ./build.sh
            --ci
            --arch x64
            --pack
            --all
            --no-build-nodejs
            --no-build-java
            -p:OnlyPackPlatformSpecificPackages=true
            -bl:artifacts/log/build.linux-x64.binlog
            $(_BuildArgs)
            $(_InternalRuntimeDownloadArgs)
        displayName: Run build.sh
      - script: |
          git clean -xfd src/**/obj/
          ./dockerbuild.sh bionic \
            --ci \
            --arch x64 \
            --build-installers \
            --no-build-deps \
            --no-build-nodejs \
            -p:OnlyPackPlatformSpecificPackages=true \
            -p:BuildRuntimeArchive=false \
            -p:LinuxInstallerType=deb \
            -bl:artifacts/log/build.deb.binlog \
            $(_BuildArgs) \
            $(_InternalRuntimeDownloadArgs)
        displayName: Build Debian installers
      - script: |
          git clean -xfd src/**/obj/
          ./dockerbuild.sh rhel \
            --ci \
            --arch x64 \
            --build-installers \
            --no-build-deps \
            --no-build-nodejs \
            -p:OnlyPackPlatformSpecificPackages=true \
            -p:BuildRuntimeArchive=false \
            -p:LinuxInstallerType=rpm \
            -bl:artifacts/log/build.rpm.binlog \
            -p:AssetManifestFileName=aspnetcore-Linux_x64.xml \
            $(_BuildArgs) \
            $(_PublishArgs) \
            $(_InternalRuntimeDownloadArgs)
        displayName: Build RPM installers
      installNodeJs: false
      installJdk: false
      artifacts:
      - name: Linux_x64_Logs
        path: artifacts/log/
        publishOnError: true
        includeForks: true
      - name: Linux_x64_Packages
        path: artifacts/packages/
  - template: jobs/codesign-xplat.yml
    parameters:
      inputName: Linux_x64

  # Build Linux ARM
  - template: jobs/default-build.yml
    parameters:
      jobName: Linux_arm_build
      jobDisplayName: "Build: Linux ARM"
      agentOs: Linux
      buildArgs:
        --arch arm
        --pack
        --all
        --no-build-nodejs
        --no-build-java
        -p:OnlyPackPlatformSpecificPackages=true
        -bl:artifacts/log/build.linux-arm.binlog
        -p:AssetManifestFileName=aspnetcore-Linux_arm.xml
        $(_BuildArgs)
        $(_PublishArgs)
        $(_InternalRuntimeDownloadArgs)
      installNodeJs: false
      installJdk: false
      artifacts:
      - name: Linux_arm_Logs
        path: artifacts/log/
        publishOnError: true
        includeForks: true
      - name: Linux_arm_Packages
        path: artifacts/packages/
  - template: jobs/codesign-xplat.yml
    parameters:
      inputName: Linux_arm

  # Build Linux ARM64
  - template: jobs/default-build.yml
    parameters:
      jobName: Linux_arm64_build
      jobDisplayName: "Build: Linux ARM64"
      agentOs: Linux
      buildArgs:
        --arch arm64
        --all
        --pack
        --no-build-nodejs
        --no-build-java
        -p:OnlyPackPlatformSpecificPackages=true
        -bl:artifacts/log/build.arm64.binlog
        -p:AssetManifestFileName=aspnetcore-Linux_arm64.xml
        $(_BuildArgs)
        $(_PublishArgs)
        $(_InternalRuntimeDownloadArgs)
      installNodeJs: false
      installJdk: false
      artifacts:
      - name: Linux_arm64_Logs
        path: artifacts/log/
        publishOnError: true
        includeForks: true
      - name: Linux_arm64_Packages
        path: artifacts/packages/
  - template: jobs/codesign-xplat.yml
    parameters:
      inputName: Linux_arm64

  # Build Linux Musl x64
  - template: jobs/default-build.yml
    parameters:
      jobName: Linux_musl_x64_build
      jobDisplayName: "Build: Linux Musl x64"
      agentOs: Linux
      buildScript: ./dockerbuild.sh alpine
      buildArgs:
        --ci
        --arch x64
        --os-name linux-musl
        --pack
        --all
        --no-build-nodejs
        --no-build-java
        -p:OnlyPackPlatformSpecificPackages=true
        -bl:artifacts/log/build.musl.binlog
        -p:AssetManifestFileName=aspnetcore-Linux_musl_x64.xml
        $(_BuildArgs)
        $(_PublishArgs)
        $(_InternalRuntimeDownloadArgs)
      installNodeJs: false
      installJdk: false
      artifacts:
      - name: Linux_musl_x64_Logs
        path: artifacts/log/
        publishOnError: true
        includeForks: true
      - name: Linux_musl_x64_Packages
        path: artifacts/packages/
  - template: jobs/codesign-xplat.yml
    parameters:
      inputName: Linux_musl_x64

  # Build Linux Musl ARM64
  - template: jobs/default-build.yml
    parameters:
      jobName: Linux_musl_arm64_build
      jobDisplayName: "Build: Linux Musl ARM64"
      agentOs: Linux
      buildScript: ./dockerbuild.sh ubuntu-alpine37
      buildArgs:
        --ci
        --arch arm64
        --os-name linux-musl
        --pack
        --all
        --no-build-nodejs
        --no-build-java
        -p:OnlyPackPlatformSpecificPackages=true
        -bl:artifacts/log/build.musl.binlog
        -p:AssetManifestFileName=aspnetcore-Linux_musl_arm64.xml
        $(_BuildArgs)
        $(_PublishArgs)
        $(_InternalRuntimeDownloadArgs)
      installNodeJs: false
      installJdk: false
      artifacts:
      - name: Linux_musl_arm64_Logs
        path: artifacts/log/
        publishOnError: true
        includeForks: true
      - name: Linux_musl_arm64_Packages
        path: artifacts/packages/
  - template: jobs/codesign-xplat.yml
    parameters:
      inputName: Linux_musl_arm64

  # Test jobs
  - template: jobs/default-build.yml
    parameters:
      condition: ne(variables['SkipTests'], 'true')
      jobName: Windows_Test
      jobDisplayName: "Test: Windows Server 2016 x64"
      agentOs: Windows
      isTestingJob: true
<<<<<<< HEAD
      buildArgs: -all -pack -test -BuildNative "/p:SkipHelixReadyTests=true /p:SkipIISNewHandlerTests=true /p:SkipIISTests=true /p:SkipIISExpressTests=true /p:SkipIISNewShimTests=true /p:RunTemplateTests=false"
=======
      buildArgs: -all -pack -test -BuildNative "/p:SkipIISNewHandlerTests=true /p:SkipIISTests=true /p:SkipIISExpressTests=true /p:SkipIISNewShimTests=true /p:RunTemplateTests=false" $(_InternalRuntimeDownloadArgs)
>>>>>>> 7fc314f7
      beforeBuild:
      - powershell: "& ./src/Servers/IIS/tools/UpdateIISExpressCertificate.ps1; & ./src/Servers/IIS/tools/update_schema.ps1"
        displayName: Setup IISExpress test certificates and schema
      afterBuild:
      - powershell: "& ./build.ps1 -CI -NoBuild -Test /p:RunFlakyTests=true"
        displayName: Run Flaky Tests
        continueOnError: true
      - task: PublishTestResults@2
        displayName: Publish Flaky Test Results
        inputs:
          testResultsFormat: 'xUnit'
          testResultsFiles: '*.xml'
          searchFolder: '$(Build.SourcesDirectory)/artifacts/TestResults/$(_BuildConfig)/Flaky'
      artifacts:
      - name: Windows_Test_Dumps
        path: artifacts/dumps/
        publishOnError: true
        includeForks: true
      - name: Windows_Test_Logs
        path: artifacts/log/
        publishOnError: true
        includeForks: true
      - name: Windows_Test_Results
        path: artifacts/TestResults/
        publishOnError: true
        includeForks: true

  - template: jobs/default-build.yml
    parameters:
      condition: ne(variables['SkipTests'], 'true')
      jobName: Windows_Templates_Test
      jobDisplayName: "Test: Templates - Windows Server 2016 x64"
      agentOs: Windows
      isTestingJob: true
      steps:
      - ${{ if ne(variables['System.TeamProject'], 'public') }}:
        - task: PowerShell@2
          displayName: Setup Private Feeds Credentials
          inputs:
            filePath: $(Build.SourcesDirectory)/eng/common/SetupNugetSources.ps1
            arguments: -ConfigFile $(Build.SourcesDirectory)/NuGet.config -Password $Env:Token
          env:
            Token: $(dn-bot-dnceng-artifact-feeds-rw)
      - script: ./build.cmd -ci -all -pack $(_InternalRuntimeDownloadArgs)
        displayName: Build Repo
      - script: ./src/ProjectTemplates/build.cmd -ci -pack -NoRestore -NoBuilddeps "/p:RunTemplateTests=true /bl:artifacts/log/template.pack.binlog"
        displayName: Pack Templates
      - script: ./src/ProjectTemplates/build.cmd -ci -test -NoRestore -NoBuild -NoBuilddeps "/p:RunTemplateTests=true /bl:artifacts/log/template.test.binlog"
        displayName: Test Templates
      artifacts:
      - name: Windows_Test_Templates_Dumps
        path: artifacts/dumps/
        publishOnError: true
        includeForks: true
      - name: Windows_Test_Templates_Logs
        path: artifacts/log/
        publishOnError: true
        includeForks: true
      - name: Windows_Test_Templates_Results
        path: artifacts/TestResults/
        publishOnError: true
        includeForks: true

  - template: jobs/default-build.yml
    parameters:
      condition: ne(variables['SkipTests'], 'true')
      jobName: MacOS_Test
      jobDisplayName: "Test: macOS 10.13"
      agentOs: macOS
      isTestingJob: true
<<<<<<< HEAD
      buildArgs: --all --test "/p:RunTemplateTests=false /p:SkipHelixReadyTests=true"
=======
      buildArgs: --all --test "/p:RunTemplateTests=false" $(_InternalRuntimeDownloadArgs)
>>>>>>> 7fc314f7
      beforeBuild:
      - bash: "./eng/scripts/install-nginx-mac.sh"
        displayName: Installing Nginx
      afterBuild:
      - bash: ./build.sh --ci --pack --no-build --no-restore --no-build-deps "/bl:artifacts/log/packages.pack.binlog"
        displayName: Pack Packages (for Template tests)
      - bash: ./src/ProjectTemplates/build.sh --ci --pack --no-restore --no-build-deps "/bl:artifacts/log/template.pack.binlog"
        displayName: Pack Templates (for Template tests)
      - bash: ./build.sh --no-build --ci --test -p:RunFlakyTests=true
        displayName: Run Flaky Tests
        continueOnError: true
      - task: PublishTestResults@2
        displayName: Publish Flaky Test Results
        inputs:
          testResultsFormat: 'xUnit'
          testResultsFiles: '*.xml'
          searchFolder: '$(Build.SourcesDirectory)/artifacts/TestResults/$(_BuildConfig)/Flaky'
      artifacts:
      - name: MacOS_Test_Logs
        path: artifacts/log/
        publishOnError: true
        includeForks: true
      - name: MacOS_Test_Results
        path: artifacts/TestResults/
        publishOnError: true
        includeForks: true

  - template: jobs/default-build.yml
    parameters:
      condition: ne(variables['SkipTests'], 'true')
      jobName: Linux_Test
      jobDisplayName: "Test: Ubuntu 16.04 x64"
      agentOs: Linux
      isTestingJob: true
<<<<<<< HEAD
      buildArgs: --all --test "/p:RunTemplateTests=false /p:SkipHelixReadyTests=true"
=======
      buildArgs: --all --test "/p:RunTemplateTests=false"  $(_InternalRuntimeDownloadArgs)
>>>>>>> 7fc314f7
      beforeBuild:
      - bash: "./eng/scripts/install-nginx-linux.sh"
        displayName: Installing Nginx
      - bash: "echo fs.inotify.max_user_watches=524288 | sudo tee -a /etc/sysctl.conf && sudo sysctl -p"
        displayName: Increase inotify limit
      afterBuild:
      - bash: ./build.sh --ci --pack --no-build --no-restore --no-build-deps "/bl:artifacts/log/packages.pack.binlog"
        displayName: Pack Packages (for Template tests)
      - bash: ./src/ProjectTemplates/build.sh --ci --pack --no-restore --no-build-deps "/bl:artifacts/log/template.pack.binlog"
        displayName: Pack Templates (for Template tests)
      - bash: ./build.sh --no-build --ci --test -p:RunFlakyTests=true
        displayName: Run Flaky Tests
        continueOnError: true
      - task: PublishTestResults@2
        displayName: Publish Flaky Test Results
        inputs:
          testResultsFormat: 'xUnit'
          testResultsFiles: '*.xml'
          searchFolder: '$(Build.SourcesDirectory)/artifacts/TestResults/$(_BuildConfig)/Flaky'
      artifacts:
      - name: Linux_Test_Logs
        path: artifacts/log/
        publishOnError: true
        includeForks: true
      - name: Linux_Test_Results
        path: artifacts/TestResults/
        publishOnError: true
        includeForks: true

# Helix x64
  - template: jobs/default-build.yml
    parameters:
      condition: eq(variables['Build.Reason'], 'PullRequest')
      jobName: Helix_x64
      jobDisplayName: 'Tests: Helix x64'
      agentOs: Windows
      timeoutInMinutes: 180
      steps:
      - script: .\restore.cmd -ci
        displayName: Restore
      - script: .\build.cmd -ci -NoRestore -test -projects eng\helix\helix.proj /p:IsRequiredCheck=true /p:IsHelixJob=true /p:BuildAllProjects=true /p:BuildNative=true /p:ASPNETCORE_TEST_LOG_DIR=artifacts/log -bl
        displayName: Run build.cmd helix target
        env:
          SYSTEM_ACCESSTOKEN: $(System.AccessToken) # We need to set this env var to publish helix results to Azure Dev Ops
      artifacts:
      - name: Helix_logs
        path: artifacts/log/
        publishOnError: true
        includeForks: true

  - template: jobs/default-build.yml
    parameters:
      jobName: Helix_x64_daily
      jobDisplayName: 'Tests: Helix x64 Daily'
      agentOs: Windows
      timeoutInMinutes: 180
      steps:
      - script: .\restore.cmd -ci
        displayName: Restore
      - script: .\build.cmd -ci -NoRestore -test -projects eng\helix\helix.proj /p:IsHelixJob=true /p:IsHelixDaily=true /p:BuildAllProjects=true /p:BuildNative=true /p:ASPNETCORE_TEST_LOG_DIR=artifacts/log -bl
        displayName: Run build.cmd helix target
        env:
          SYSTEM_ACCESSTOKEN: $(System.AccessToken) # We need to set this env var to publish helix results to Azure Dev Ops
      artifacts:
      - name: Helix_logs
        path: artifacts/log/
        publishOnError: true
        includeForks: true

  # Helix ARM64
  - template: jobs/default-build.yml
    parameters:
      condition: ne(variables['Build.Reason'], 'PullRequest')
      jobName: Helix_arm64_daily
      jobDisplayName: "Tests: Helix ARM64 Daily"
      agentOs: Linux
      timeoutInMinutes: 180
      steps:
      - script: ./restore.sh -ci
        displayName: Restore
      - script: ./build.sh -ci --arch arm64 -test --no-build-nodejs -projects $(Build.SourcesDirectory)/eng/helix/helix.proj /p:IsHelixJob=true /p:IsHelixDaily=true /p:BuildAllProjects=true /p:BuildNative=true /p:ASPNETCORE_TEST_LOG_DIR=artifacts/log -bl
        displayName: Run build.sh helix arm64 target
        env:
          SYSTEM_ACCESSTOKEN: $(System.AccessToken) # We need to set this env var to publish helix results to Azure Dev Ops
      installNodeJs: false
      artifacts:
      - name: Helix_arm64_logs
        path: artifacts/log/
        publishOnError: true
        includeForks: true

  # Source build
  - job: Source_Build
    displayName: 'Test: Linux Source Build'
    container: centos:7
    pool:
      vmImage: 'ubuntu-16.04'
    variables:
      DotNetCoreSdkDir: $(Agent.ToolsDirectory)/dotnet
      DOTNET_SYSTEM_GLOBALIZATION_INVARIANT: true
    steps:
    - script: |
        source eng/common/native/common-library.sh
        mkdir -p $HOME/bin
        GetFile https://github.com/stedolan/jq/releases/download/jq-1.6/jq-linux64 $HOME/bin/jq
        chmod +x $HOME/bin/jq
        echo "##vso[task.prependpath]$HOME/bin"
      displayName: Install jq
    - task: UseDotNet@2
      displayName: 'Use .NET Core sdk'
      inputs:
        packageType: sdk
        # The SDK version selected here is intentionally supposed to use the latest release
        # For the purpose of building Linux distros, we can't depend on features of the SDK
        # which may not exist in pre-built versions of the SDK
        # Pinning to preview 8 since preview 9 has breaking changes
        version: 3.1.100
        installationPath: $(DotNetCoreSdkDir)
        includePreviewVersions: true
    - ${{ if ne(variables['System.TeamProject'], 'public') }}:
        - task: Bash@3
          displayName: Setup Private Feeds Credentials
          inputs:
            filePath: $(Build.SourcesDirectory)/eng/common/SetupNugetSources.sh
            arguments: $(Build.SourcesDirectory)/NuGet.config $Token
          env:
            Token: $(dn-bot-dnceng-artifact-feeds-rw)
    - script: ./eng/scripts/ci-source-build.sh --ci --configuration Release /p:BuildManaged=true /p:BuildNodeJs=false
      displayName: Run ci-source-build.sh
    - task: PublishBuildArtifacts@1
      displayName: Upload logs
      condition: always()
      continueOnError: true
      inputs:
        pathtoPublish: artifacts/log/
        artifactName: Source_Build_Logs
        artifactType: Container
        parallel: true
    - task: PublishBuildArtifacts@1
      displayName: Upload package artifacts
      # Only capture source build artifacts in PRs for the sake of inspecting
      # changes that impact source-build. The artifacts from this build pipeline are never actually used.
      condition: and(succeeded(), eq(variables['Build.Reason'], 'PullRequest'))
      inputs:
        pathtoPublish: artifacts/packages/
        artifactName: Source_Build_Packages
        artifactType: Container
        parallel: true

  # Publish to the BAR
  - ${{ if and(ne(variables['System.TeamProject'], 'public'), notin(variables['Build.Reason'], 'PullRequest')) }}:
    - template: /eng/common/templates/job/publish-build-assets.yml
      parameters:
        dependsOn:
          - Windows_build
          - Windows_arm_build
          - CodeSign_Xplat_MacOS_x64
          - CodeSign_Xplat_Linux_x64
          - CodeSign_Xplat_Linux_arm
          - CodeSign_Xplat_Linux_arm64
          - CodeSign_Xplat_Linux_musl_x64
          - CodeSign_Xplat_Linux_musl_arm64
          # In addition to the dependencies above, ensure the build was successful overall.
          - Code_check
          - Linux_Test
          - MacOS_Test
          - Source_Build
          - Windows_Templates_Test
          - Windows_Test
        pool:
          vmImage: vs2017-win2016
        publishUsingPipelines: ${{ variables._PublishUsingPipelines }}
        enablePublishBuildArtifacts: true # publish artifacts/log files

- ${{ if and(ne(variables['System.TeamProject'], 'public'), notin(variables['Build.Reason'], 'PullRequest')) }}:
  - template: /eng/common/templates/post-build/post-build.yml
    parameters:
      # See https://github.com/dotnet/arcade/issues/2871
      enableSymbolValidation: false
      publishInstallersAndChecksums: true
      # This is to enable SDL runs part of Post-Build Validation Stage
      SDLValidationParameters:
        enable: true
        continueOnError: false
        params: ' -SourceToolsList @("policheck","credscan")
        -TsaInstanceURL $(_TsaInstanceURL)
        -TsaProjectName $(_TsaProjectName)
        -TsaNotificationEmail $(_TsaNotificationEmail)
        -TsaCodebaseAdmin $(_TsaCodebaseAdmin)
        -TsaBugAreaPath $(_TsaBugAreaPath)
        -TsaIterationPath $(_TsaIterationPath)
        -TsaRepositoryName "AspNetCore"
        -TsaCodebaseName "AspNetCore"
        -TsaPublish $True
        -PoliCheckAdditionalRunConfigParams @("UserExclusionPath < $(Build.SourcesDirectory)/eng/PoliCheckExclusions.xml")'<|MERGE_RESOLUTION|>--- conflicted
+++ resolved
@@ -171,11 +171,8 @@
                 -pack
                 -noBuildDeps
                 $(_BuildArgs)
-<<<<<<< HEAD
+                $(_InternalRuntimeDownloadArgs)
         condition: ne(variables['Build.Reason'], 'PullRequest')
-=======
-                $(_InternalRuntimeDownloadArgs)
->>>>>>> 7fc314f7
         displayName: Build SiteExtension
 
       # This runs code-signing on all packages, zips, and jar files as defined in build/CodeSign.targets. If https://github.com/dotnet/arcade/issues/1957 is resolved,
@@ -493,11 +490,7 @@
       jobDisplayName: "Test: Windows Server 2016 x64"
       agentOs: Windows
       isTestingJob: true
-<<<<<<< HEAD
-      buildArgs: -all -pack -test -BuildNative "/p:SkipHelixReadyTests=true /p:SkipIISNewHandlerTests=true /p:SkipIISTests=true /p:SkipIISExpressTests=true /p:SkipIISNewShimTests=true /p:RunTemplateTests=false"
-=======
-      buildArgs: -all -pack -test -BuildNative "/p:SkipIISNewHandlerTests=true /p:SkipIISTests=true /p:SkipIISExpressTests=true /p:SkipIISNewShimTests=true /p:RunTemplateTests=false" $(_InternalRuntimeDownloadArgs)
->>>>>>> 7fc314f7
+      buildArgs: -all -pack -test -BuildNative "/p:SkipHelixReadyTests=true /p:SkipIISNewHandlerTests=true /p:SkipIISTests=true /p:SkipIISExpressTests=true /p:SkipIISNewShimTests=true /p:RunTemplateTests=false" $(_InternalRuntimeDownloadArgs)
       beforeBuild:
       - powershell: "& ./src/Servers/IIS/tools/UpdateIISExpressCertificate.ps1; & ./src/Servers/IIS/tools/update_schema.ps1"
         displayName: Setup IISExpress test certificates and schema
@@ -568,11 +561,7 @@
       jobDisplayName: "Test: macOS 10.13"
       agentOs: macOS
       isTestingJob: true
-<<<<<<< HEAD
-      buildArgs: --all --test "/p:RunTemplateTests=false /p:SkipHelixReadyTests=true"
-=======
-      buildArgs: --all --test "/p:RunTemplateTests=false" $(_InternalRuntimeDownloadArgs)
->>>>>>> 7fc314f7
+      buildArgs: --all --test "/p:RunTemplateTests=false /p:SkipHelixReadyTests=true" $(_InternalRuntimeDownloadArgs)
       beforeBuild:
       - bash: "./eng/scripts/install-nginx-mac.sh"
         displayName: Installing Nginx
@@ -607,11 +596,7 @@
       jobDisplayName: "Test: Ubuntu 16.04 x64"
       agentOs: Linux
       isTestingJob: true
-<<<<<<< HEAD
-      buildArgs: --all --test "/p:RunTemplateTests=false /p:SkipHelixReadyTests=true"
-=======
-      buildArgs: --all --test "/p:RunTemplateTests=false"  $(_InternalRuntimeDownloadArgs)
->>>>>>> 7fc314f7
+      buildArgs: --all --test "/p:RunTemplateTests=false /p:SkipHelixReadyTests=true" $(_InternalRuntimeDownloadArgs)
       beforeBuild:
       - bash: "./eng/scripts/install-nginx-linux.sh"
         displayName: Installing Nginx
@@ -791,6 +776,7 @@
     parameters:
       # See https://github.com/dotnet/arcade/issues/2871
       enableSymbolValidation: false
+      enableSigningValidation: false
       publishInstallersAndChecksums: true
       # This is to enable SDL runs part of Post-Build Validation Stage
       SDLValidationParameters:
